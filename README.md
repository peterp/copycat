# copycat

## Motivation

TODO

## API Reference
### Overview

<a name="input"></a>All copycat functions take in an `input` value as their first parameter:

```js
import { copycat } from '@snaplet/copycat'

copycat.email('foo')
// => 'Zakary.Block356@gmail.com'
```

The given input can be any JSON-serializable value. For any two calls to the same function, the input given in each call serializes down to the same value, the same output will be returned. Copycat work statelessly: for the same input, the same value will be returned regardless of the enviornment, process, call ordering, or any other external factors.

Note that unlike `JSON.stringify()`, object property ordering is not considered.


### `faker`

A re-export of the exports of [`@faker-js/faker`](https://github.com/faker-js/faker) as an object. We do not alter faker in any way, and do not seed it.

### `email(input)`

Takes in an [input](#input) a string value resembling an email address.

```js
copycat.email('foo')
// => 'Zakary.Block356@gmail.com'
```

### `firstName(input)`

Takes in an [input](#input) and returns a string value resembling a first name.

```js
copycat.firstName('foo')
// => 'Alejandrin'
```

### `lastName(input)`

Takes in an [input](#input) and returns a string value resembling a last name.

```js
copycat.lastName('foo')
// => 'Keeling'
```

### `fullName(input)`

Takes in an [input](#input) and returns a string value resembling a full name.

```js
copycat.fullName('foo')
// => 'Zakary Hessel'
```

### `username(input)`

Takes in an [input](#input) and returns a string value resembling a username.

```js
copycat.username('foo')
// => 'Zakary.Block356'
```

### `uuid(input)`

Takes in an [input](#input) and returns a string value resembling a [uuid](https://en.wikipedia.org/wiki/Universally_unique_identifier).

```js
copycat.uuid('foo')
// => '540b95dd-98a2-56fe-9c95-6e7123c148ca'
```

<<<<<<< HEAD
### `city(input)`

Takes in an [input](#input) and returns a string value representing a city.

```js
copycat.city('foo')
// => 'Garland'
```
### `country(input)`

Takes in an [input](#input) and returns a string value representing a country.

```js
copycat.country('foo')
// => 'Bosnia and Herzegovina'
```

### `streetName`

Takes in an [input](#input) and returns a string value representing a fictitious street name.

```js
copycat.streetName('foo')
// => 'Courtney Orchard'
```

### `streetAddress`

Takes in an [input](#input) and returns a string value representing a fictitious street address.

```js
copycat.streetAddress('foo')
// => '757 Evie Vista'
```

### `postalAddress`

Takes in an [input](#input) and returns a string value representing a fictitious postal address.

```js
copycat.postalAddress('foo')
// => '178 Adaline Forge, Moreno Valley 8538, Haiti'
=======
### `int(input[, options])`

Takes in an [`input`](#input) value and returns an integer.

```js
int('foo')
// => 2196697842
```

#### `options`

- **`min=0` and `max=Infinity`:** the minimum and maximum possible values for returned numbers

### `bool(input)`

Takes in an [`input`](#input) value and returns a boolean.

```js
bool('foo')
// => false
```

### `float(input[, options])`

Takes in an [`input`](#input) value and returns a number value with both a whole and decimal segment.

```js
float('foo')
// => 2566716916.329745
```

#### `options`

- **`min=0` and `max=Infinity`:** the minimum and maximum possible values for returned numbers

### `dateString(input[, options])`

Takes in an [`input`](#input) value and returns a string representing a date in [ISO 8601](https://developer.mozilla.org/en-US/docs/Web/JavaScript/Reference/Global_Objects/Date/toISOString) format.

```js
dateString('foo')
// => '1982-07-11T18:47:39.000Z'
```

#### `options`

- **`minYear=1980` and `maxYear=2019`:** the minimum and maximum possible year values for returned dates

### `char(input)`

Takes in an [`input`](#input) value and returns a string with a single character.

```js
char('foo')
// => 'M'
```

The generated character will be an alphanumeric: lower and upper case ASCII letters and digits 0 to 9.

### `word(input)`

Takes in an [`input`](#input) value and returns a string value resembling a fictitious word.

```js
word('foo')
// => 'Kinkami'
```

### `words(input)`

Takes in an [`input`](#input) value and returns a string value resembling fictitious words.

```js
words('foo')
// => 'Niko vichinashi'
```

### `sentence(input)`

Takes in an [`input`](#input) value and returns a string value resembling a sentence of fictitious words.

```js
sentence('foo')
// => 'Kiraevavi somani kihy viyoshi nihahyke kimeraeni.'
```

### `paragraph(input)`

Takes in an [`input`](#input) value and returns a string value resembling a paragraph of fictitious words.

```js
paragraph('foo')
// => 'Vakochiko ke rako kimuvachi hayuso mi vako kaichina, mishi mukaimo hakin va racea. Raechime miko kaimo keki shi navi makin yomehyha, na hya nano kin yokimo rae ra. Ke chi kakinaki kakorae machi. Raeva ka kaiko muvani ka racea kaichiyuchi muvinota, sokaiyu komechino shiso yuha raeraceaki kin chitavi. Kokaiashi chirako rae muyo vachi mukani nakoyuta kinmochikai, muhamuva hy mayushita ke shimo takinka notavi kinvayo.'
```
### `oneOf(input, values)`

Takes in an [`input`](#input) value and an array of `values`, and returns an item in `values` that corresponds to that `input`:

```js
oneOf('foo', ['red', 'green', 'blue'])
// => 'red'
>>>>>>> 46f60bf2
```<|MERGE_RESOLUTION|>--- conflicted
+++ resolved
@@ -79,7 +79,6 @@
 // => '540b95dd-98a2-56fe-9c95-6e7123c148ca'
 ```
 
-<<<<<<< HEAD
 ### `city(input)`
 
 Takes in an [input](#input) and returns a string value representing a city.
@@ -122,7 +121,8 @@
 ```js
 copycat.postalAddress('foo')
 // => '178 Adaline Forge, Moreno Valley 8538, Haiti'
-=======
+```
+
 ### `int(input[, options])`
 
 Takes in an [`input`](#input) value and returns an integer.
@@ -224,5 +224,4 @@
 ```js
 oneOf('foo', ['red', 'green', 'blue'])
 // => 'red'
->>>>>>> 46f60bf2
 ```