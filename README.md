--- conflicted
+++ resolved
@@ -195,6 +195,17 @@
 // => 'Zakary.Block356'
 ```
 
+### `password(input)`
+
+Takes in an [`input`](#input) value and returns a string value resembling a password.
+
+```js
+password('foo')
+// => 'uRkXX&u7^uvjX'
+```
+
+**Note:** not recommended for use as a personal password generator.
+
 ### `city(input)`
 
 Takes in an [input](#input) and returns a string value representing a city.
@@ -273,27 +284,4 @@
 ```js
 paragraph('foo')
 // => 'Vakochiko ke rako kimuvachi hayuso mi vako kaichina, mishi mukaimo hakin va racea. Raechime miko kaimo keki shi navi makin yomehyha, na hya nano kin yokimo rae ra. Ke chi kakinaki kakorae machi. Raeva ka kaiko muvani ka racea kaichiyuchi muvinota, sokaiyu komechino shiso yuha raeraceaki kin chitavi. Kokaiashi chirako rae muyo vachi mukani nakoyuta kinmochikai, muhamuva hy mayushita ke shimo takinka notavi kinvayo.'
-<<<<<<< HEAD
-```
-### `oneOf(input, values)`
-
-Takes in an [`input`](#input) value and an array of `values`, and returns an item in `values` that corresponds to that `input`:
-
-```js
-oneOf('foo', ['red', 'green', 'blue'])
-// => 'red'
-```
-
-### `password(input)`
-
-Takes in an [`input`](#input) value and returns a string value resembling a password.
-
-```js
-password('foo')
-// => 'uRkXX&u7^uvjX'
-```
-
-**Note:** not recommended for use as a personal password generator.
-=======
-```
->>>>>>> 8b649eff
+```